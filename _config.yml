<<<<<<< HEAD
title:            Minimal Mistakes
description:      A responsive Jekyll theme large featured images and solid typography.
#Comment out url when working locally to resolve base urls correctly
url:              http://mmistakes.github.io/minimal-mistakes
=======
title:            Site Title
description:      Describe your website.
# Your site's domain goes here. Leave localhost server or blank when working locally.
url:              http://localhost:4000
disqus_shortname: 
>>>>>>> 77f5b649

# Owner/author information
owner:
  name:           Michael Rose
  avatar:         bio-photo.jpg
  bio:            "Just another boring, time traveling, tattooed, designer from Buffalo New York."
  email:          michael@mademistakes.com
  # Social networking links are used in author-bio sidebar. Update and remove as you like.
  twitter:        "mmistakes"
  github:         "mmistakes"
  instagram:      "mmistakes"
  # For Google Authorship https://plus.google.com/authorship
  google_plus:    "MichaelRoseDesign"

# Analytics and webmaster tools stuff goes here
google_analytics:   UA-2011187-3
google_verify:      UQj93ERU9zgECodaaXgVpkjrFn9UrDMEzVamacSoQ8Y
# https://ssl.bing.com/webmaster/configure/verify/ownership Option 2 content= goes here
bing_verify:        D81F4C18A6CB3018F64D7C827D953DFD

# Links to include in top navigation
# For external links add external: true
links:
  - title: About
    url: /about/
  - title: Posts
    url: /posts/
  - title: Theme Setup
    url: /theme-setup/
  - title: Made Mistakes
    url: http://mademistakes.com
    external: true

# http://en.wikipedia.org/wiki/List_of_tz_database_time_zones
timezone:    America/New_York
future:      true
pygments:    true
markdown:    kramdown

# https://github.com/mojombo/jekyll/wiki/Permalinks
permalink:   /:categories/:title/

kramdown:
  auto_ids: true
  footnote_nr: 1
  entity_output: as_char
  toc_levels: 1..6
  use_coderay: false

  coderay:
    coderay_line_numbers: 
    coderay_line_numbers_start: 1
    coderay_tab_width: 4
    coderay_bold_every: 10
    coderay_css: class

include: [".htaccess"]
exclude: ["lib", "config.rb", "Capfile", "config", "log", "Rakefile", "Rakefile.rb", "tmp", "less", "*.sublime-project", "*.sublime-workspace", "test", "spec", "Gruntfile.js", "package.json", "node_modules"]<|MERGE_RESOLUTION|>--- conflicted
+++ resolved
@@ -1,15 +1,8 @@
-<<<<<<< HEAD
 title:            Minimal Mistakes
 description:      A responsive Jekyll theme large featured images and solid typography.
 #Comment out url when working locally to resolve base urls correctly
 url:              http://mmistakes.github.io/minimal-mistakes
-=======
-title:            Site Title
-description:      Describe your website.
-# Your site's domain goes here. Leave localhost server or blank when working locally.
-url:              http://localhost:4000
-disqus_shortname: 
->>>>>>> 77f5b649
+disqus_shortname:
 
 # Owner/author information
 owner:
